/*
 * Copyright (2020) The Hyperspace Project Authors.
 *
 * Licensed under the Apache License, Version 2.0 (the "License");
 * you may not use this file except in compliance with the License.
 * You may obtain a copy of the License at
 *
 * http://www.apache.org/licenses/LICENSE-2.0
 *
 * Unless required by applicable law or agreed to in writing, software
 * distributed under the License is distributed on an "AS IS" BASIS,
 * WITHOUT WARRANTIES OR CONDITIONS OF ANY KIND, either express or implied.
 * See the License for the specific language governing permissions and
 * limitations under the License.
 */

package com.microsoft.hyperspace.util

import org.apache.spark.SparkFunSuite
import org.apache.spark.sql.types.{IntegerType, StringType, StructField, StructType}

import com.microsoft.hyperspace.SparkInvolvedSuite
import com.microsoft.hyperspace.actions.Constants
import com.microsoft.hyperspace.index._

class JsonUtilsTests extends SparkFunSuite with SparkInvolvedSuite {
  test("Test for JsonUtils.") {
    val schema = StructType(
      Seq(
        StructField("id", IntegerType),
        StructField("name", StringType),
        StructField("school", StringType)))

    val sourcePlanProperties = SparkPlan.Properties(
<<<<<<< HEAD
      "",
=======
      Seq(),
      null,
      null,
>>>>>>> 8329071d
      LogicalPlanFingerprint(
        LogicalPlanFingerprint.Properties(Seq(Signature("signatureProvider", "dfSignature")))))

    val index = IndexLogEntry(
      "myIndex",
      CoveringIndex(
        CoveringIndex.Properties(
          CoveringIndex.Properties.Columns(Seq("id"), Seq("name", "school")),
          IndexLogEntry.schemaString(schema),
          10)),
      Content("path", Seq()),
      Source(SparkPlan(sourcePlanProperties)),
      Map())
    index.state = Constants.States.ACTIVE

    val deserializedIndex =
      JsonUtils.fromJson[IndexLogEntry](JsonUtils.toJson[IndexLogEntry](index))
    assert(deserializedIndex.equals(index))
  }
}<|MERGE_RESOLUTION|>--- conflicted
+++ resolved
@@ -32,13 +32,9 @@
         StructField("school", StringType)))
 
     val sourcePlanProperties = SparkPlan.Properties(
-<<<<<<< HEAD
-      "",
-=======
       Seq(),
       null,
       null,
->>>>>>> 8329071d
       LogicalPlanFingerprint(
         LogicalPlanFingerprint.Properties(Seq(Signature("signatureProvider", "dfSignature")))))
 
