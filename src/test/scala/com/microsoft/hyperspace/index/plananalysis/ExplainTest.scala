/*
 * Copyright (2020) The Hyperspace Project Authors.
 *
 * Licensed under the Apache License, Version 2.0 (the "License");
 * you may not use this file except in compliance with the License.
 * You may obtain a copy of the License at
 *
 * http://www.apache.org/licenses/LICENSE-2.0
 *
 * Unless required by applicable law or agreed to in writing, software
 * distributed under the License is distributed on an "AS IS" BASIS,
 * WITHOUT WARRANTIES OR CONDITIONS OF ANY KIND, either express or implied.
 * See the License for the specific language governing permissions and
 * limitations under the License.
 */

package com.microsoft.hyperspace.index.plananalysis

import org.apache.commons.lang.StringUtils
import org.apache.hadoop.conf.Configuration
import org.apache.hadoop.fs.Path
import org.apache.spark.SparkFunSuite
import org.apache.spark.sql.DataFrame
import org.apache.spark.sql.internal.SQLConf

import com.microsoft.hyperspace.{Hyperspace, Implicits}
import com.microsoft.hyperspace.index.{HyperspaceSuite, IndexConfig, IndexConstants}
import com.microsoft.hyperspace.util.PathUtils
import com.microsoft.hyperspace.util.PathUtils.DataPathFilter

class ExplainTest extends SparkFunSuite with HyperspaceSuite {
  private val sampleParquetDataLocation = "src/test/resources/sampleparquet"
  override val systemPath = PathUtils.makeAbsolute("src/test/resources/indexLocation")
  private val fileSystem = new Path(sampleParquetDataLocation).getFileSystem(new Configuration)
  private var sampleParquetDataFullPath: String = ""
  private var hyperspace: Hyperspace = _

  override def beforeAll(): Unit = {
    super.beforeAll()
    val sparkSession = spark
    spark.conf.set("spark.sql.autoBroadcastJoinThreshold", -1)
    spark.sessionState.conf.setConf(SQLConf.LEGACY_BUCKETED_TABLE_SCAN_OUTPUT_ORDERING, true)

    import sparkSession.implicits._
    hyperspace = new Hyperspace(sparkSession)
    fileSystem.delete(new Path(sampleParquetDataLocation), true)
    val sampleData = Seq(("data1", 1), ("data2", 2), ("data3", 3))
    val dfFromSample = sampleData.toDF("Col1", "Col2")
    dfFromSample.write.parquet(sampleParquetDataLocation)
    sampleParquetDataFullPath = PathUtils.makeAbsolute(sampleParquetDataLocation).toString
  }

  override def afterAll(): Unit = {
    fileSystem.delete(new Path(sampleParquetDataLocation), true)
    spark.sessionState.conf.unsetConf(SQLConf.LEGACY_BUCKETED_TABLE_SCAN_OUTPUT_ORDERING)
    super.afterAll()
  }

  after {
    clearCache()
    fileSystem.delete(systemPath, true)
    spark.conf.unset(IndexConstants.DISPLAY_MODE)
    spark.conf.unset(IndexConstants.HIGHLIGHT_BEGIN_TAG)
    spark.conf.unset(IndexConstants.HIGHLIGHT_END_TAG)
    spark.disableHyperspace()
  }

  test("Testing default display mode") {
    val df = spark.read.parquet(sampleParquetDataLocation)
    val indexConfig = IndexConfig("joinIndex", Seq("Col1"), Seq("Col2"))
    hyperspace.createIndex(df, indexConfig)

    val defaultDisplayMode = new PlainTextMode(getHighlightConf("", ""))

    // Constructing expected output for given query from explain API
    val expectedOutput = new StringBuilder

    // The format of the explain output looks as follows:
    // scalastyle:off filelinelengthchecker
    /**
     * =============================================================
     * Plan with indexes:
     * =============================================================
     * SortMergeJoin [Col1#13], [Col1#23], Inner
     * <----:- *(1) Project [Col1#13, Col2#14]---->
     * <----:  +- *(1) Filter isnotnull(Col1#13)---->
     * <----:     +- *(1) ColumnarToRow---->
     * <----:        +- FileScan parquet [Col1#13,Col2#14] Batched: true, DataFilters: [isnotnull(Col1#13)], Format: Parquet, Location: InMemoryFileIndex[src/test/resources/indexLocation/joinIndex/v__=0], PartitionFilters: [], PushedFilters: [IsNotNull(Col1)], ReadSchema: struct<Col1:string,Col2:int>, SelectedBucketsCount: 200 out of 200---->
     * <----+- *(2) Project [Col1#23, Col2#24]---->
     *    <----+- *(2) Filter isnotnull(Col1#23)---->
     *       <----+- *(2) ColumnarToRow---->
     *          <----+- FileScan parquet [Col1#23,Col2#24] Batched: true, DataFilters: [isnotnull(Col1#23)], Format: Parquet, Location: InMemoryFileIndex[src/test/resources/indexLocation/joinIndex/v__=0], PartitionFilters: [], PushedFilters: [IsNotNull(Col1)], ReadSchema: struct<Col1:string,Col2:int>, SelectedBucketsCount: 200 out of 200---->
     *
     * =============================================================
     * Plan without indexes:
     * =============================================================
     * SortMergeJoin [Col1#13], [Col1#23], Inner
     * <----:- *(2) Sort [Col1#13 ASC NULLS FIRST], false, 0---->
     * <----:  +- Exchange hashpartitioning(Col1#13, 200), true, [id=#68]---->
     * <----:     +- *(1) Project [Col1#13, Col2#14]---->
     * <----:        +- *(1) Filter isnotnull(Col1#13)---->
     * <----:           +- *(1) ColumnarToRow---->
     * <----:              +- FileScan parquet [Col1#13,Col2#14] Batched: true, DataFilters: [isnotnull(Col1#13)], Format: Parquet, Location: InMemoryFileIndex[src/test/resources/samplepa..., PartitionFilters: [], PushedFilters: [IsNotNull(Col1)], ReadSchema: struct<Col1:string,Col2:int>---->
     * <----+- *(4) Sort [Col1#23 ASC NULLS FIRST], false, 0---->
     *    <----+- ReusedExchange [Col1#23, Col2#24], Exchange hashpartitioning(Col1#13, 200), true, [id=#68]---->
     *
     * =============================================================
     * Indexes used:
     * =============================================================
     * joinIndex:src/test/resources/indexLocation/joinIndex/v__=0
     *
     * =============================================================
     * Physical operator stats:
     * =============================================================
     * +----------------------+-------------------+------------------+----------+
     * |     Physical Operator|Hyperspace Disabled|Hyperspace Enabled|Difference|
     * +----------------------+-------------------+------------------+----------+
     * |        *ColumnarToRow|                  1|                 2|         1|
     * |               *Filter|                  1|                 2|         1|
     * |         *InputAdapter|                  5|                 4|        -1|
     * |              *Project|                  1|                 2|         1|
     * |       *ReusedExchange|                  1|                 0|        -1|
     * |         *Scan parquet|                  1|                 2|         1|
     * |      *ShuffleExchange|                  1|                 0|        -1|
     * |                 *Sort|                  2|                 0|        -2|
     * |*WholeStageCodegen (3)|                  0|                 1|         1|
     * |*WholeStageCodegen (4)|                  1|                 0|        -1|
     * |*WholeStageCodegen (5)|                  1|                 0|        -1|
     * |         SortMergeJoin|                  1|                 1|         0|
     * | WholeStageCodegen (1)|                  1|                 1|         0|
     * | WholeStageCodegen (2)|                  1|                 1|         0|
     * +----------------------+-------------------+------------------+----------+
     */
    // scalastyle:on filelinelengthchecker

    val joinIndexFilePath = getIndexFilesPath("joinIndex")

    val joinIndexPath = getIndexRootPath("joinIndex")

    // scalastyle:off filelinelengthchecker
    expectedOutput
      .append("=============================================================")
      .append(defaultDisplayMode.newLine)
      .append("Plan with indexes:")
      .append(defaultDisplayMode.newLine)
      .append("=============================================================")
      .append(defaultDisplayMode.newLine)
      .append("SortMergeJoin [Col1#11], [Col1#21], Inner")
      .append(defaultDisplayMode.newLine)
      .append("<----:- *(1) Project [Col1#11, Col2#12]---->")
      .append(defaultDisplayMode.newLine)
      .append("<----:  +- *(1) Filter isnotnull(Col1#11)---->")
      .append(defaultDisplayMode.newLine)
<<<<<<< HEAD
      .append("<----:     +- *(1) ColumnarToRow---->")
      .append(defaultDisplayMode.newLine)
      .append("<----:        +- FileScan parquet [Col1#11,Col2#12] Batched: true, DataFilters: [isnotnull(Col1#)], Format: Parquet, Location: " +
        truncate(s"InMemoryFileIndex[$joinIndexPath]") +
=======
      .append(s"<----:     +- *(1) FileScan parquet [Col1#11,Col2#12] Batched: true, Format: Parquet, Location: " +
        truncate(s"InMemoryFileIndex[$joinIndexFilePath]") +
>>>>>>> 3dc7fe83
        ", PartitionFilters: [], PushedFilters: [IsNotNull(Col1)], ReadSchema: struct<Col1:string,Col2:int>, SelectedBucketsCount: 200 out of 200---->")
      .append(defaultDisplayMode.newLine)
      .append("<----+- *(2) Project [Col1#21, Col2#22]---->")
      .append(defaultDisplayMode.newLine)
      .append("   <----+- *(2) Filter isnotnull(Col1#21)---->")
      .append(defaultDisplayMode.newLine)
<<<<<<< HEAD
      .append("      <----+- *(2) ColumnarToRow---->")
      .append(defaultDisplayMode.newLine)
      .append("         <----+- FileScan parquet [Col1#21,Col2#22] Batched: true, DataFilters: [isnotnull(Col1#)], Format: Parquet, Location: " +
        truncate(s"InMemoryFileIndex[$joinIndexPath]") +
=======
      .append(s"      <----+- *(2) FileScan parquet [Col1#21,Col2#22] Batched: true, Format: Parquet, Location: " +
        truncate(s"InMemoryFileIndex[$joinIndexFilePath]") +
>>>>>>> 3dc7fe83
        ", PartitionFilters: [], PushedFilters: [IsNotNull(Col1)], ReadSchema: struct<Col1:string,Col2:int>, SelectedBucketsCount: 200 out of 200---->")
      .append(defaultDisplayMode.newLine)
      .append(defaultDisplayMode.newLine)
      .append("=============================================================")
      .append(defaultDisplayMode.newLine)
      .append("Plan without indexes:")
      .append(defaultDisplayMode.newLine)
      .append("=============================================================")
      .append(defaultDisplayMode.newLine)
      .append("SortMergeJoin [Col1#11], [Col1#21], Inner")
      .append(defaultDisplayMode.newLine)
      .append("<----:- *(2) Sort [Col1#11 ASC NULLS FIRST], false, 0---->")
      .append(defaultDisplayMode.newLine)
      .append("<----:  +- Exchange hashpartitioning(Col1#11, 200), true, [id=#]---->")
      .append(defaultDisplayMode.newLine)
      .append("<----:     +- *(1) Project [Col1#11, Col2#12]---->")
      .append(defaultDisplayMode.newLine)
      .append("<----:        +- *(1) Filter isnotnull(Col1#11)---->")
      .append(defaultDisplayMode.newLine)
      .append("<----:           +- *(1) ColumnarToRow---->")
      .append(defaultDisplayMode.newLine)
      .append("<----:              +- FileScan parquet [Col1#11,Col2#12] Batched: true, DataFilters: [isnotnull(Col1#)], Format: Parquet, Location: " +
        truncate(s"InMemoryFileIndex[$sampleParquetDataFullPath]") +
        ", PartitionFilters: [], PushedFilters: [IsNotNull(Col1)], ReadSchema: struct<Col1:string,Col2:int>---->")
      .append(defaultDisplayMode.newLine)
      .append("<----+- *(4) Sort [Col1#21 ASC NULLS FIRST], false, 0---->")
      .append(defaultDisplayMode.newLine)
      .append("   <----+- ReusedExchange [Col1#21, Col2#22], Exchange hashpartitioning(Col1#11, 200), true, [id=#]---->")
      .append(defaultDisplayMode.newLine)
      .append(defaultDisplayMode.newLine)
      .append("=============================================================")
      .append(defaultDisplayMode.newLine)
      .append("Indexes used:")
      .append(defaultDisplayMode.newLine)
      .append("=============================================================")
      .append(defaultDisplayMode.newLine)
      .append(s"joinIndex:$joinIndexPath")
      .append(defaultDisplayMode.newLine)
      .append(defaultDisplayMode.newLine)
      .append("=============================================================")
      .append(defaultDisplayMode.newLine)
      .append("Physical operator stats:")
      .append(defaultDisplayMode.newLine)
      .append("=============================================================")
      .append(defaultDisplayMode.newLine)
      .append("+----------------------+-------------------+------------------+----------+")
      .append(defaultDisplayMode.newLine)
      .append("|     Physical Operator|Hyperspace Disabled|Hyperspace Enabled|Difference|")
      .append(defaultDisplayMode.newLine)
      .append("+----------------------+-------------------+------------------+----------+")
      .append(defaultDisplayMode.newLine)
      .append("|        *ColumnarToRow|                  1|                 2|         1|")
      .append(defaultDisplayMode.newLine)
      .append("|               *Filter|                  1|                 2|         1|")
      .append(defaultDisplayMode.newLine)
      .append("|         *InputAdapter|                  5|                 4|        -1|")
      .append(defaultDisplayMode.newLine)
      .append("|              *Project|                  1|                 2|         1|")
      .append(defaultDisplayMode.newLine)
      .append("|       *ReusedExchange|                  1|                 0|        -1|")
      .append(defaultDisplayMode.newLine)
      .append("|         *Scan parquet|                  1|                 2|         1|")
      .append(defaultDisplayMode.newLine)
      .append("|      *ShuffleExchange|                  1|                 0|        -1|")
      .append(defaultDisplayMode.newLine)
      .append("|                 *Sort|                  2|                 0|        -2|")
      .append(defaultDisplayMode.newLine)
      .append("|*WholeStageCodegen (3)|                  0|                 1|         1|")
      .append(defaultDisplayMode.newLine)
      .append("|*WholeStageCodegen (4)|                  1|                 0|        -1|")
      .append(defaultDisplayMode.newLine)
      .append("|*WholeStageCodegen (5)|                  1|                 0|        -1|")
      .append(defaultDisplayMode.newLine)
      .append("|         SortMergeJoin|                  1|                 1|         0|")
      .append(defaultDisplayMode.newLine)
      .append("| WholeStageCodegen (1)|                  1|                 1|         0|")
      .append(defaultDisplayMode.newLine)
      .append("| WholeStageCodegen (2)|                  1|                 1|         0|")
      .append(defaultDisplayMode.newLine)
      .append("+----------------------+-------------------+------------------+----------+")
      .append(defaultDisplayMode.newLine)
      .append(defaultDisplayMode.newLine)
    // scalastyle:on filelinelengthchecker

    val selfJoinDf = df.join(df, df("Col1") === df("Col1"))
    verifyExplainOutput(selfJoinDf, expectedOutput.toString(), verbose = true) { df =>
      df
    }
  }

  test("Testing subquery scenario") {
    val df = spark.read.parquet(sampleParquetDataLocation)
    val indexConfig =
      IndexConfig("filterIndex", Seq("Col2"), Seq("Col1"))
    df.createOrReplaceTempView("query")
    hyperspace.createIndex(df, indexConfig)

    val displayMode = new PlainTextMode(getHighlightConf("<----", "---->"))
    // Constructing expected output for given query from explain API
    val expectedOutput = new StringBuilder

    // The format of the explain output looks as follows:
    // scalastyle:off filelinelengthchecker
    /**
     * =============================================================
     * Plan with indexes:
     * =============================================================
     * Project [Col1#135]
     * +- Filter (isnotnull(Col1#135) && (Col1#135 = Subquery subquery145))
     * :  +- Subquery subquery145
     * :     +- *(1) Project [Col1#135]
     * :        +- *(1) Filter (isnotnull(Col2#136) && (Col2#136 = 1))
     * <----:           +- *(1) FileScan parquet [Col2#136,Col1#135] Batched: true, Format: Parquet, Location: InMemoryFileIndex[src/test/resources/indexLocation/indexes/filterIndex], PartitionFilters: [], PushedFilters: [IsNotNull(Col2), EqualTo(Col2,1)], ReadSchema: struct<Col2:int,Col1:string>---->
     * +- FileScan parquet [Col1#135] Batched: true, Format: Parquet, Location: InMemoryFileIndex[file:/src/test/resources/sampleparquet], PartitionFilters: [], PushedFilters: [IsNotNull(Col1)], ReadSchema: struct<Col1:string>
     * +- Subquery subquery145
     * +- *(1) Project [Col1#135]
     * +- *(1) Filter (isnotnull(Col2#136) && (Col2#136 = 1))
     * <----+- *(1) FileScan parquet [Col2#136,Col1#135] Batched: true, Format: Parquet, Location: InMemoryFileIndex[src/test/resources/indexLocation/indexes/filterIndex], PartitionFilters: [], PushedFilters: [IsNotNull(Col2), EqualTo(Col2,1)], ReadSchema: struct<Col2:int,Col1:string>---->
     *
     * =============================================================
     * Plan without indexes:
     * =============================================================
     * Project [Col1#135]
     * +- Filter (isnotnull(Col1#135) && (Col1#135 = Subquery subquery145))
     * :  +- Subquery subquery145
     * :     +- *(1) Project [Col1#135]
     * :        +- *(1) Filter (isnotnull(Col2#136) && (Col2#136 = 1))
     * <----:           +- *(1) FileScan parquet [Col1#135,Col2#136] Batched: true, Format: Parquet, Location: InMemoryFileIndex[file:/src/test/resources/sampleparquet], PartitionFilters: [], PushedFilters: [IsNotNull(Col2), EqualTo(Col2,1)], ReadSchema: struct<Col1:string,Col2:int>---->
     * +- FileScan parquet [Col1#135] Batched: true, Format: Parquet, Location: InMemoryFileIndex[file:/src/test/resources/sampleparquet], PartitionFilters: [], PushedFilters: [IsNotNull(Col1)], ReadSchema: struct<Col1:string>
     * +- Subquery subquery145
     * +- *(1) Project [Col1#135]
     * +- *(1) Filter (isnotnull(Col2#136) && (Col2#136 = 1))
     * <----+- *(1) FileScan parquet [Col1#135,Col2#136] Batched: true, Format: Parquet, Location: InMemoryFileIndex[file:/src/test/resources/sampleparquet], PartitionFilters: [], PushedFilters: [IsNotNull(Col2), EqualTo(Col2,1)], ReadSchema: struct<Col1:string,Col2:int>---->
     *
     * =============================================================
     * Indexes used:
     * =============================================================
     * filterIndex:src/test/resources/indexLocation/indexes/filterIndex
     *
     * =============================================================
     * Physical operator stats:
     * =============================================================
     * +-----------------+-------------------+------------------+----------+
     * |Physical Operator|Hyperspace Disabled|Hyperspace Enabled|Difference|
     * +-----------------+-------------------+------------------+----------+
     * |           Filter|                  1|                 1|         0|
     * |          Project|                  1|                 1|         0|
     * |     Scan parquet|                  1|                 1|         0|
     * |WholeStageCodegen|                  1|                 1|         0|
     * +-----------------+-------------------+------------------+----------+
     */
    // scalastyle:on filelinelengthchecker

    // scalastyle:off filelinelengthchecker
    expectedOutput
      .append("=============================================================")
      .append(displayMode.newLine)
      .append("Plan with indexes:")
      .append(displayMode.newLine)
      .append("=============================================================")
      .append(displayMode.newLine)
      .append("Project [Col1#135]")
      .append(displayMode.newLine)
      .append("+- Filter (isnotnull(Col1#13) AND (Col1#13 = Subquery scalar-subquery#23, [id=#83]))")
      .append(displayMode.newLine)
      .append("   :  +- Subquery scalar-subquery#23, [id=#83]")
      .append(displayMode.newLine)
      .append("   :     +- *(1) Project [Col1#13]")
      .append(displayMode.newLine)
      .append("   :        +- *(1) Filter (isnotnull(Col2#14) AND (Col2#14 = 1))")
      .append(displayMode.newLine)
      .append("   :           +- *(1) ColumnarToRow")
      .append(displayMode.newLine)
      .append("   <----:              +- FileScan parquet [Col2#136,Col1#135]")
      .append(" Batched: true, DataFilters: [isnotnull(Col2#14), (Col2#14 = 1)], Format: Parquet, Location: " +
        truncate(s"InMemoryFileIndex[${getIndexFilesPath("filterIndex")}]") +
        ", PartitionFilters: [], PushedFilters: [IsNotNull(Col2), EqualTo(Col2,1)], ")
      .append("ReadSchema: struct<Col2:int,Col1:string>---->")
      .append(displayMode.newLine)
      .append("   +- ColumnarToRow")
      .append(displayMode.newLine)
      .append("      +- FileScan parquet [Col1#135] Batched: true, DataFilters: [isnotnull(Col1#13)], " +
        "Format: Parquet, Location: " +
        truncate(s"InMemoryFileIndex[$sampleParquetDataFullPath]") +
        ", PartitionFilters: [], PushedFilters: [IsNotNull(Col1)], ReadSchema: struct<Col1:string>")
      .append(displayMode.newLine)
      .append(displayMode.newLine)
      .append("=============================================================")
      .append(displayMode.newLine)
      .append("Plan without indexes:")
      .append(displayMode.newLine)
      .append("=============================================================")
      .append(displayMode.newLine)
      .append("Project [Col1#135]")
      .append(displayMode.newLine)
      .append("+- Filter (isnotnull(Col1#13) AND (Col1#13 = Subquery scalar-subquery#23, [id=#53]))")
      .append(displayMode.newLine)
      .append("   :  +- Subquery scalar-subquery#23, [id=#53]")
      .append(displayMode.newLine)
      .append("   :     +- *(1) Project [Col1#13]")
      .append(displayMode.newLine)
      .append("   :        +- *(1) Filter (isnotnull(Col2#14) AND (Col2#14 = 1))")
      .append(displayMode.newLine)
      .append("   :           +- *(1) ColumnarToRow")
      .append(displayMode.newLine)
      .append("   <----:              +- FileScan parquet [Col1#135,Col2#136] Batched: true, " +
        "DataFilters: [isnotnull(Col2#14), (Col2#14 = 1)], Format: Parquet, Location: " +
        truncate(s"InMemoryFileIndex[$sampleParquetDataFullPath]") +
        ", PartitionFilters: [], PushedFilters: [IsNotNull(Col2), EqualTo(Col2,1)], ")
      .append("ReadSchema: struct<Col1:string,Col2:int>---->")
      .append(displayMode.newLine)
      .append("   +- ColumnarToRow")
      .append(displayMode.newLine)
      .append("      +- FileScan parquet [Col1#135] Batched: true, DataFilters: [isnotnull(Col1#13)], " +
        "Format: Parquet, Location: " +
        truncate(s"InMemoryFileIndex[$sampleParquetDataFullPath]") +
        ", PartitionFilters: [], PushedFilters: [IsNotNull(Col1)], ReadSchema: struct<Col1:string>")
      .append(displayMode.newLine)
      .append(displayMode.newLine)
      .append("=============================================================")
      .append(displayMode.newLine)
      .append("Indexes used:")
      .append(displayMode.newLine)
      .append("=============================================================")
      .append(displayMode.newLine)
      .append("filterIndex:" + getIndexRootPath("filterIndex"))
      .append(displayMode.newLine)
      .append(displayMode.newLine)
      .append("=============================================================")
      .append(displayMode.newLine)
      .append("Physical operator stats:")
      .append(displayMode.newLine)
      .append("=============================================================")
      .append(displayMode.newLine)
      .append("+---------------------+-------------------+------------------+----------+")
      .append(displayMode.newLine)
      .append("|    Physical Operator|Hyperspace Disabled|Hyperspace Enabled|Difference|")
      .append(displayMode.newLine)
      .append("+---------------------+-------------------+------------------+----------+")
      .append(displayMode.newLine)
      .append("|        ColumnarToRow|                  1|                 1|         0|")
      .append(displayMode.newLine)
      .append("|               Filter|                  1|                 1|         0|")
      .append(displayMode.newLine)
      .append("|         InputAdapter|                  1|                 1|         0|")
      .append(displayMode.newLine)
      .append("|              Project|                  1|                 1|         0|")
      .append(displayMode.newLine)
      .append("|         Scan parquet|                  1|                 1|         0|")
      .append(displayMode.newLine)
      .append("|WholeStageCodegen (1)|                  1|                 1|         0|")
      .append(displayMode.newLine)
      .append("+---------------------+-------------------+------------------+----------+")
      .append(displayMode.newLine)
      .append(displayMode.newLine)
    // scalastyle:on filelinelengthchecker

    val dfSubquery =
      spark.sql("""select Col1 from query where
          |Col1 == (select Col1 from query where Col2==1)""".stripMargin)
    verifyExplainOutput(dfSubquery, expectedOutput.toString(), verbose = true) { df =>
      df
    }
  }

  test("Testing plaintext mode") {
    spark.conf.set(IndexConstants.DISPLAY_MODE, IndexConstants.DisplayMode.PLAIN_TEXT)
    val displayMode = new PlainTextMode(getHighlightConf("", ""))
    testDifferentMode(displayMode)
  }

  test("Testing HTML mode") {
    spark.conf.set(IndexConstants.DISPLAY_MODE, IndexConstants.DisplayMode.HTML)
    val highlightBegin = """<b style="background: #ff9900">"""
    val highlightEnd = """</b>"""
    spark.conf.set(IndexConstants.HIGHLIGHT_BEGIN_TAG, highlightBegin)
    spark.conf.set(IndexConstants.HIGHLIGHT_END_TAG, highlightEnd)
    val displayMode = new HTMLMode(getHighlightConf(highlightBegin, highlightEnd))
    testDifferentMode(displayMode)
  }

  test("Testing console mode") {
    spark.conf.set(IndexConstants.DISPLAY_MODE, IndexConstants.DisplayMode.CONSOLE)
    val displayMode = new ConsoleMode(getHighlightConf("", ""))
    testDifferentMode(displayMode)
  }

  private def testDifferentMode(displayMode: DisplayMode): Unit = {
    val df = spark.read.parquet(sampleParquetDataLocation)
    val indexConfig = IndexConfig("filterIndex", Seq("Col2"), Seq("Col1"))
    hyperspace.createIndex(df, indexConfig)

    // scalastyle:off filelinelengthchecker
    /**
     * Expected output with displayMode-specific strings substituted (not shown below):
     *
     * =============================================================
     * Plan with indexes:
     * =============================================================
     * Project [Col1#500]
     * +- Filter (isnotnull(Col2#501) && (Col2#501 = 2))
     *    +- FileScan parquet [Col2#501,Col1#500] Batched: true, Format: Parquet, Location: InMemoryFileIndex[src/test/resources/indexLocation/indexes/filterIndex], PartitionFilters: [], PushedFilters: [IsNotNull(Col2), EqualTo(Col2,2)], ReadSchema: struct<Col2:int,Col1:string>
     *
     * =============================================================
     * Plan without indexes:
     * =============================================================
     * Project [Col1#500]
     * +- Filter (isnotnull(Col2#501) && (Col2#501 = 2))
     *    +- FileScan parquet [Col1#500,Col2#501] Batched: true, Format: Parquet, Location: InMemoryFileIndex[file:/src/test/resources/sampleparquet], PartitionFilters: [], PushedFilters: [IsNotNull(Col2), EqualTo(Col2,2)], ReadSchema: struct<Col1:string,Col2:int>
     *
     * =============================================================
     * Indexes used:
     * =============================================================
     * filterIndex:src/test/resources/indexLocation/indexes/filterIndex
     *
     */
    // scalastyle:on filelinelengthchecker
    val expectedOutput = new StringBuilder
    expectedOutput
      .append(displayMode.beginEndTag.open)
      .append("=============================================================")
      .append(displayMode.newLine)
      .append("Plan with indexes:")
      .append(displayMode.newLine)
      .append("=============================================================")
      .append(displayMode.newLine)
      .append("Project [Col1#]")
      .append(displayMode.newLine)
      .append("+- Filter (isnotnull(Col2#) AND (Col2# = 2))")
      .append(displayMode.newLine)
      .append("   +- ColumnarToRow")
      .append(displayMode.newLine)
      .append("      " + displayMode.highlightTag.open ++ "+- FileScan parquet [Col2#,Col1#] ")
      .append("Batched: true, DataFilters: [isnotnull(Col2#14), (Col2#14 = 2)], " +
        "Format: Parquet, Location: " +
        truncate(s"InMemoryFileIndex[${getIndexFilesPath("filterIndex")}]"))
      .append(", PartitionFilters: [], PushedFilters: [IsNotNull(Col2), EqualTo(Col2,2)], ")
      .append("ReadSchema: struct<Col2:int,Col1:string>" + displayMode.highlightTag.close)
      .append(displayMode.newLine)
      .append(displayMode.newLine)
      .append("=============================================================")
      .append(displayMode.newLine)
      .append("Plan without indexes:")
      .append(displayMode.newLine)
      .append("=============================================================")
      .append(displayMode.newLine)
      .append("Project [Col1#]")
      .append(displayMode.newLine)
      .append("+- Filter (isnotnull(Col2#) AND (Col2# = 2))")
      .append(displayMode.newLine)
      .append("   +- ColumnarToRow")
      .append(displayMode.newLine)
      .append("      " + displayMode.highlightTag.open + "+- FileScan parquet [Col1#,Col2#] ")
      .append("Batched: true, DataFilters: [isnotnull(Col2#14), (Col2#14 = 2)], ")
      .append("Format: Parquet, Location: ")
      // Note: The below conversion converts relative path to absolute path for comparison.
      .append(truncate(s"InMemoryFileIndex[$sampleParquetDataFullPath]") + ", ")
      .append("PartitionFilters: [], PushedFilters: [IsNotNull(Col2), EqualTo(Col2,2)], ")
      .append("ReadSchema: struct<Col1:string,Col2:int>" + displayMode.highlightTag.close)
      .append(displayMode.newLine)
      .append(displayMode.newLine)
      .append("=============================================================")
      .append(displayMode.newLine)
      .append("Indexes used:")
      .append(displayMode.newLine)
      .append("=============================================================")
      .append(displayMode.newLine)
      .append("filterIndex:")
      .append(getIndexRootPath("filterIndex"))
      .append(displayMode.newLine)
      .append(displayMode.newLine)
      .append(displayMode.beginEndTag.close)

    def filterQuery(query: DataFrame): DataFrame = {
      query.filter("Col2 == 2").select("Col1")
    }
    verifyExplainOutput(df, expectedOutput.toString, verbose = false) { filterQuery }
  }

  private def getIndexRootPath(indexName: String): Path =
    new Path(systemPath, s"$indexName/v__=0")

  private def getIndexFilesPath(indexName: String): Path = {
    val path = getIndexRootPath(indexName)
    val fs = path.getFileSystem(new Configuration)
    // Pick any files path but remove the _SUCCESS file.
    fs.listStatus(path).filter(s => DataPathFilter.accept(s.getPath)).head.getPath
  }

  private def verifyExplainOutput(df: DataFrame, expected: String, verbose: Boolean)(
      query: DataFrame => DataFrame) {
    def normalize(str: String): String = {
      // Expression ids are removed before comparison since they can be different for each run.
      str.replaceAll("""#(\d+)|subquery(\d+)""", "#")
    }

    val dfWithHyperspaceDisabled = query(df)
    val actual1 =
      PlanAnalyzer.explainString(dfWithHyperspaceDisabled, spark, hyperspace.indexes, verbose)
    assert(!spark.isHyperspaceEnabled())
    assert(normalize(actual1) === normalize(expected))

    // Run with Hyperspace enabled and it shouldn't affect the result of `explainString`.
    spark.enableHyperspace()
    val dfWithHyperspaceEnabled = query(df)
    val actual2 =
      PlanAnalyzer.explainString(dfWithHyperspaceEnabled, spark, hyperspace.indexes, verbose)
    assert(spark.isHyperspaceEnabled())
    assert(normalize(actual2) === normalize(expected))
  }

  private def getHighlightConf(
      highlightBegin: String,
      highlightEnd: String): Map[String, String] = {
    Map[String, String](
      IndexConstants.HIGHLIGHT_BEGIN_TAG -> highlightBegin,
      IndexConstants.HIGHLIGHT_END_TAG -> highlightEnd)
  }

  /**
   * Helper method to truncate long string.
   * Note: This method truncates long InMemoryFileIndex string to get the similar explainString for
   * comparing with Hyperspace's explain API output. For reference, the similar truncation logic for
   * InMemoryFileIndex string is in spark code base in DataSourceScanExec.scala in simpleString
   * method.
   *
   * @param s long string.
   * @return truncated string.
   */
  private def truncate(s: String): String = {
    StringUtils.abbreviate(s, 100)
  }
}<|MERGE_RESOLUTION|>--- conflicted
+++ resolved
@@ -151,30 +151,20 @@
       .append(defaultDisplayMode.newLine)
       .append("<----:  +- *(1) Filter isnotnull(Col1#11)---->")
       .append(defaultDisplayMode.newLine)
-<<<<<<< HEAD
       .append("<----:     +- *(1) ColumnarToRow---->")
       .append(defaultDisplayMode.newLine)
       .append("<----:        +- FileScan parquet [Col1#11,Col2#12] Batched: true, DataFilters: [isnotnull(Col1#)], Format: Parquet, Location: " +
-        truncate(s"InMemoryFileIndex[$joinIndexPath]") +
-=======
-      .append(s"<----:     +- *(1) FileScan parquet [Col1#11,Col2#12] Batched: true, Format: Parquet, Location: " +
         truncate(s"InMemoryFileIndex[$joinIndexFilePath]") +
->>>>>>> 3dc7fe83
         ", PartitionFilters: [], PushedFilters: [IsNotNull(Col1)], ReadSchema: struct<Col1:string,Col2:int>, SelectedBucketsCount: 200 out of 200---->")
       .append(defaultDisplayMode.newLine)
       .append("<----+- *(2) Project [Col1#21, Col2#22]---->")
       .append(defaultDisplayMode.newLine)
       .append("   <----+- *(2) Filter isnotnull(Col1#21)---->")
       .append(defaultDisplayMode.newLine)
-<<<<<<< HEAD
       .append("      <----+- *(2) ColumnarToRow---->")
       .append(defaultDisplayMode.newLine)
       .append("         <----+- FileScan parquet [Col1#21,Col2#22] Batched: true, DataFilters: [isnotnull(Col1#)], Format: Parquet, Location: " +
-        truncate(s"InMemoryFileIndex[$joinIndexPath]") +
-=======
-      .append(s"      <----+- *(2) FileScan parquet [Col1#21,Col2#22] Batched: true, Format: Parquet, Location: " +
         truncate(s"InMemoryFileIndex[$joinIndexFilePath]") +
->>>>>>> 3dc7fe83
         ", PartitionFilters: [], PushedFilters: [IsNotNull(Col1)], ReadSchema: struct<Col1:string,Col2:int>, SelectedBucketsCount: 200 out of 200---->")
       .append(defaultDisplayMode.newLine)
       .append(defaultDisplayMode.newLine)
